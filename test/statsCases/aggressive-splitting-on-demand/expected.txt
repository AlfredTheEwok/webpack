Hash: 643982be9b8a84182a8b
Time: Xms
<<<<<<< HEAD
                  Asset       Size  Chunks             Chunk Names
fc930a2adf8206ea2dc5.js   1.89 KiB       0  [emitted]  
cd45585186d59208602b.js   1.91 KiB       1  [emitted]  
6b94c231e016c5aaccdb.js   1.89 KiB       2  [emitted]  
fd0985cee894c4f3f1a6.js   1.89 KiB       3  [emitted]  
d9fc46873c8ea924b895.js  979 bytes       4  [emitted]  
a773fee259e5a284dea9.js   7.29 KiB       6  [emitted]  main
b08c507d4e1e05cbab45.js  985 bytes       9  [emitted]  
5d50e858fe6e559aa47c.js  977 bytes      11  [emitted]  
Entrypoint main = a773fee259e5a284dea9.js
chunk    {0} fc930a2adf8206ea2dc5.js 1.76 KiB {6}
    > aggressive-splitted duplicate [9] (webpack)/test/statsCases/aggressive-splitting-on-demand/index.js 4:0-51
    > aggressive-splitted duplicate [9] (webpack)/test/statsCases/aggressive-splitting-on-demand/index.js 5:0-44
    > aggressive-splitted duplicate [9] (webpack)/test/statsCases/aggressive-splitting-on-demand/index.js 6:0-72
    [5] (webpack)/test/statsCases/aggressive-splitting-on-demand/f.js 899 bytes {0} [built]
    [6] (webpack)/test/statsCases/aggressive-splitting-on-demand/g.js 901 bytes {0} [built]
chunk    {1} cd45585186d59208602b.js 1.76 KiB {6} [recorded]
    > aggressive-splitted duplicate [9] (webpack)/test/statsCases/aggressive-splitting-on-demand/index.js 3:0-30
    > aggressive-splitted duplicate [9] (webpack)/test/statsCases/aggressive-splitting-on-demand/index.js 5:0-44
    > aggressive-splitted duplicate [9] (webpack)/test/statsCases/aggressive-splitting-on-demand/index.js 6:0-72
    [3] (webpack)/test/statsCases/aggressive-splitting-on-demand/d.js 899 bytes {1} [built]
    [4] (webpack)/test/statsCases/aggressive-splitting-on-demand/e.js 899 bytes {1} [built]
chunk    {2} 6b94c231e016c5aaccdb.js 1.76 KiB {6}
    > aggressive-splitted duplicate [9] (webpack)/test/statsCases/aggressive-splitting-on-demand/index.js 4:0-51
    > aggressive-splitted duplicate [9] (webpack)/test/statsCases/aggressive-splitting-on-demand/index.js 6:0-72
   [10] (webpack)/test/statsCases/aggressive-splitting-on-demand/j.js 901 bytes {2} [built]
   [11] (webpack)/test/statsCases/aggressive-splitting-on-demand/k.js 899 bytes {2} [built]
chunk    {3} fd0985cee894c4f3f1a6.js 1.76 KiB {6} [recorded]
    > aggressive-splitted duplicate [9] (webpack)/test/statsCases/aggressive-splitting-on-demand/index.js 4:0-51
    > aggressive-splitted duplicate [9] (webpack)/test/statsCases/aggressive-splitting-on-demand/index.js 6:0-72
    [7] (webpack)/test/statsCases/aggressive-splitting-on-demand/h.js 899 bytes {3} [built]
    [8] (webpack)/test/statsCases/aggressive-splitting-on-demand/i.js 899 bytes {3} [built]
chunk    {4} d9fc46873c8ea924b895.js 899 bytes {6}
    > aggressive-splitted duplicate [9] (webpack)/test/statsCases/aggressive-splitting-on-demand/index.js 2:0-23
    > aggressive-splitted duplicate [9] (webpack)/test/statsCases/aggressive-splitting-on-demand/index.js 3:0-30
    [2] (webpack)/test/statsCases/aggressive-splitting-on-demand/c.js 899 bytes {4} [built]
chunk    {6} a773fee259e5a284dea9.js (main) 248 bytes [entry]
    > main [9] (webpack)/test/statsCases/aggressive-splitting-on-demand/index.js 
    [9] (webpack)/test/statsCases/aggressive-splitting-on-demand/index.js 248 bytes {6} [built]
chunk    {9} b08c507d4e1e05cbab45.js 899 bytes {6}
    > aggressive-splitted duplicate [9] (webpack)/test/statsCases/aggressive-splitting-on-demand/index.js 2:0-23
    > aggressive-splitted duplicate [9] (webpack)/test/statsCases/aggressive-splitting-on-demand/index.js 5:0-44
    > aggressive-splitted duplicate [9] (webpack)/test/statsCases/aggressive-splitting-on-demand/index.js 6:0-72
    [1] (webpack)/test/statsCases/aggressive-splitting-on-demand/b.js 899 bytes {9} [built]
chunk   {11} 5d50e858fe6e559aa47c.js 899 bytes {6}
    > [9] (webpack)/test/statsCases/aggressive-splitting-on-demand/index.js 1:0-16
    [0] (webpack)/test/statsCases/aggressive-splitting-on-demand/a.js 899 bytes {11} [built]
=======
                  Asset     Size  Chunks             Chunk Names
1744d4ad4296f5fa250c.js  2.01 kB       0  [emitted]  
fcea9401f4f21cf79d39.js  1.99 kB       1  [emitted]  
522bb8ca666406617ab6.js  1.03 kB       2  [emitted]  
20b6ca975e28ea5b7a3d.js  1.99 kB       3  [emitted]  
c1e3d74e221cc503e2e1.js  1.99 kB       4  [emitted]  
3d41758100f56aac517e.js  1.03 kB       5  [emitted]  
c64eeda8f0bfba682f9d.js  1.03 kB       6  [emitted]  
520c994eaddf273485ec.js   8.5 kB       7  [emitted]  main
Entrypoint main = 520c994eaddf273485ec.js
chunk    {0} 1744d4ad4296f5fa250c.js 1.8 kB {7} [recorded]
    > aggressive-splitted duplicate [11] (webpack)/test/statsCases/aggressive-splitting-on-demand/index.js 4:0-51
    > aggressive-splitted duplicate [11] (webpack)/test/statsCases/aggressive-splitting-on-demand/index.js 5:0-44
    > aggressive-splitted duplicate [11] (webpack)/test/statsCases/aggressive-splitting-on-demand/index.js 6:0-72
    [3] (webpack)/test/statsCases/aggressive-splitting-on-demand/f.js 899 bytes {0} [built]
    [4] (webpack)/test/statsCases/aggressive-splitting-on-demand/g.js 901 bytes {0} [built]
chunk    {1} fcea9401f4f21cf79d39.js 1.8 kB {7} [recorded]
    > aggressive-splitted duplicate [11] (webpack)/test/statsCases/aggressive-splitting-on-demand/index.js 3:0-30
    > aggressive-splitted duplicate [11] (webpack)/test/statsCases/aggressive-splitting-on-demand/index.js 5:0-44
    > aggressive-splitted duplicate [11] (webpack)/test/statsCases/aggressive-splitting-on-demand/index.js 6:0-72
    [1] (webpack)/test/statsCases/aggressive-splitting-on-demand/d.js 899 bytes {1} [built]
    [2] (webpack)/test/statsCases/aggressive-splitting-on-demand/e.js 899 bytes {1} [built]
chunk    {2} 522bb8ca666406617ab6.js 899 bytes {7}
    > aggressive-splitted duplicate [11] (webpack)/test/statsCases/aggressive-splitting-on-demand/index.js 2:0-23
    > aggressive-splitted duplicate [11] (webpack)/test/statsCases/aggressive-splitting-on-demand/index.js 3:0-30
    [5] (webpack)/test/statsCases/aggressive-splitting-on-demand/c.js 899 bytes {2} [built]
chunk    {3} 20b6ca975e28ea5b7a3d.js 1.8 kB {7} [recorded]
    > aggressive-splitted duplicate [11] (webpack)/test/statsCases/aggressive-splitting-on-demand/index.js 4:0-51
    > aggressive-splitted duplicate [11] (webpack)/test/statsCases/aggressive-splitting-on-demand/index.js 6:0-72
    [8] (webpack)/test/statsCases/aggressive-splitting-on-demand/j.js 901 bytes {3} [built]
    [9] (webpack)/test/statsCases/aggressive-splitting-on-demand/k.js 899 bytes {3} [built]
chunk    {4} c1e3d74e221cc503e2e1.js 1.8 kB {7} [recorded]
    > aggressive-splitted duplicate [11] (webpack)/test/statsCases/aggressive-splitting-on-demand/index.js 4:0-51
    > aggressive-splitted duplicate [11] (webpack)/test/statsCases/aggressive-splitting-on-demand/index.js 6:0-72
    [6] (webpack)/test/statsCases/aggressive-splitting-on-demand/h.js 899 bytes {4} [built]
    [7] (webpack)/test/statsCases/aggressive-splitting-on-demand/i.js 899 bytes {4} [built]
chunk    {5} 3d41758100f56aac517e.js 899 bytes {7}
    > aggressive-splitted duplicate [11] (webpack)/test/statsCases/aggressive-splitting-on-demand/index.js 2:0-23
    > aggressive-splitted duplicate [11] (webpack)/test/statsCases/aggressive-splitting-on-demand/index.js 5:0-44
    > aggressive-splitted duplicate [11] (webpack)/test/statsCases/aggressive-splitting-on-demand/index.js 6:0-72
    [0] (webpack)/test/statsCases/aggressive-splitting-on-demand/b.js 899 bytes {5} [built]
chunk    {6} c64eeda8f0bfba682f9d.js 899 bytes {7}
    > [11] (webpack)/test/statsCases/aggressive-splitting-on-demand/index.js 1:0-16
   [10] (webpack)/test/statsCases/aggressive-splitting-on-demand/a.js 899 bytes {6} [built]
chunk    {7} 520c994eaddf273485ec.js (main) 248 bytes [entry]
    > main [11] (webpack)/test/statsCases/aggressive-splitting-on-demand/index.js 
   [11] (webpack)/test/statsCases/aggressive-splitting-on-demand/index.js 248 bytes {7} [built]
>>>>>>> 8915dbbd
<|MERGE_RESOLUTION|>--- conflicted
+++ resolved
@@ -1,71 +1,22 @@
 Hash: 643982be9b8a84182a8b
 Time: Xms
-<<<<<<< HEAD
-                  Asset       Size  Chunks             Chunk Names
-fc930a2adf8206ea2dc5.js   1.89 KiB       0  [emitted]  
-cd45585186d59208602b.js   1.91 KiB       1  [emitted]  
-6b94c231e016c5aaccdb.js   1.89 KiB       2  [emitted]  
-fd0985cee894c4f3f1a6.js   1.89 KiB       3  [emitted]  
-d9fc46873c8ea924b895.js  979 bytes       4  [emitted]  
-a773fee259e5a284dea9.js   7.29 KiB       6  [emitted]  main
-b08c507d4e1e05cbab45.js  985 bytes       9  [emitted]  
-5d50e858fe6e559aa47c.js  977 bytes      11  [emitted]  
-Entrypoint main = a773fee259e5a284dea9.js
-chunk    {0} fc930a2adf8206ea2dc5.js 1.76 KiB {6}
-    > aggressive-splitted duplicate [9] (webpack)/test/statsCases/aggressive-splitting-on-demand/index.js 4:0-51
-    > aggressive-splitted duplicate [9] (webpack)/test/statsCases/aggressive-splitting-on-demand/index.js 5:0-44
-    > aggressive-splitted duplicate [9] (webpack)/test/statsCases/aggressive-splitting-on-demand/index.js 6:0-72
-    [5] (webpack)/test/statsCases/aggressive-splitting-on-demand/f.js 899 bytes {0} [built]
-    [6] (webpack)/test/statsCases/aggressive-splitting-on-demand/g.js 901 bytes {0} [built]
-chunk    {1} cd45585186d59208602b.js 1.76 KiB {6} [recorded]
-    > aggressive-splitted duplicate [9] (webpack)/test/statsCases/aggressive-splitting-on-demand/index.js 3:0-30
-    > aggressive-splitted duplicate [9] (webpack)/test/statsCases/aggressive-splitting-on-demand/index.js 5:0-44
-    > aggressive-splitted duplicate [9] (webpack)/test/statsCases/aggressive-splitting-on-demand/index.js 6:0-72
-    [3] (webpack)/test/statsCases/aggressive-splitting-on-demand/d.js 899 bytes {1} [built]
-    [4] (webpack)/test/statsCases/aggressive-splitting-on-demand/e.js 899 bytes {1} [built]
-chunk    {2} 6b94c231e016c5aaccdb.js 1.76 KiB {6}
-    > aggressive-splitted duplicate [9] (webpack)/test/statsCases/aggressive-splitting-on-demand/index.js 4:0-51
-    > aggressive-splitted duplicate [9] (webpack)/test/statsCases/aggressive-splitting-on-demand/index.js 6:0-72
-   [10] (webpack)/test/statsCases/aggressive-splitting-on-demand/j.js 901 bytes {2} [built]
-   [11] (webpack)/test/statsCases/aggressive-splitting-on-demand/k.js 899 bytes {2} [built]
-chunk    {3} fd0985cee894c4f3f1a6.js 1.76 KiB {6} [recorded]
-    > aggressive-splitted duplicate [9] (webpack)/test/statsCases/aggressive-splitting-on-demand/index.js 4:0-51
-    > aggressive-splitted duplicate [9] (webpack)/test/statsCases/aggressive-splitting-on-demand/index.js 6:0-72
-    [7] (webpack)/test/statsCases/aggressive-splitting-on-demand/h.js 899 bytes {3} [built]
-    [8] (webpack)/test/statsCases/aggressive-splitting-on-demand/i.js 899 bytes {3} [built]
-chunk    {4} d9fc46873c8ea924b895.js 899 bytes {6}
-    > aggressive-splitted duplicate [9] (webpack)/test/statsCases/aggressive-splitting-on-demand/index.js 2:0-23
-    > aggressive-splitted duplicate [9] (webpack)/test/statsCases/aggressive-splitting-on-demand/index.js 3:0-30
-    [2] (webpack)/test/statsCases/aggressive-splitting-on-demand/c.js 899 bytes {4} [built]
-chunk    {6} a773fee259e5a284dea9.js (main) 248 bytes [entry]
-    > main [9] (webpack)/test/statsCases/aggressive-splitting-on-demand/index.js 
-    [9] (webpack)/test/statsCases/aggressive-splitting-on-demand/index.js 248 bytes {6} [built]
-chunk    {9} b08c507d4e1e05cbab45.js 899 bytes {6}
-    > aggressive-splitted duplicate [9] (webpack)/test/statsCases/aggressive-splitting-on-demand/index.js 2:0-23
-    > aggressive-splitted duplicate [9] (webpack)/test/statsCases/aggressive-splitting-on-demand/index.js 5:0-44
-    > aggressive-splitted duplicate [9] (webpack)/test/statsCases/aggressive-splitting-on-demand/index.js 6:0-72
-    [1] (webpack)/test/statsCases/aggressive-splitting-on-demand/b.js 899 bytes {9} [built]
-chunk   {11} 5d50e858fe6e559aa47c.js 899 bytes {6}
-    > [9] (webpack)/test/statsCases/aggressive-splitting-on-demand/index.js 1:0-16
-    [0] (webpack)/test/statsCases/aggressive-splitting-on-demand/a.js 899 bytes {11} [built]
-=======
-                  Asset     Size  Chunks             Chunk Names
-1744d4ad4296f5fa250c.js  2.01 kB       0  [emitted]  
-fcea9401f4f21cf79d39.js  1.99 kB       1  [emitted]  
-522bb8ca666406617ab6.js  1.03 kB       2  [emitted]  
-20b6ca975e28ea5b7a3d.js  1.99 kB       3  [emitted]  
-c1e3d74e221cc503e2e1.js  1.99 kB       4  [emitted]  
-3d41758100f56aac517e.js  1.03 kB       5  [emitted]  
-c64eeda8f0bfba682f9d.js  1.03 kB       6  [emitted]  
-520c994eaddf273485ec.js   8.5 kB       7  [emitted]  main
+                  Asset      Size  Chunks             Chunk Names
+1744d4ad4296f5fa250c.js  1.96 KiB       0  [emitted]  
+fcea9401f4f21cf79d39.js  1.94 KiB       1  [emitted]  
+522bb8ca666406617ab6.js     1 KiB       2  [emitted]  
+20b6ca975e28ea5b7a3d.js  1.94 KiB       3  [emitted]  
+c1e3d74e221cc503e2e1.js  1.94 KiB       4  [emitted]  
+3d41758100f56aac517e.js     1 KiB       5  [emitted]  
+c64eeda8f0bfba682f9d.js  1.01 KiB       6  [emitted]  
+520c994eaddf273485ec.js   8.3 KiB       7  [emitted]  main
 Entrypoint main = 520c994eaddf273485ec.js
-chunk    {0} 1744d4ad4296f5fa250c.js 1.8 kB {7} [recorded]
+chunk    {0} 1744d4ad4296f5fa250c.js 1.76 KiB {7} [recorded]
     > aggressive-splitted duplicate [11] (webpack)/test/statsCases/aggressive-splitting-on-demand/index.js 4:0-51
     > aggressive-splitted duplicate [11] (webpack)/test/statsCases/aggressive-splitting-on-demand/index.js 5:0-44
     > aggressive-splitted duplicate [11] (webpack)/test/statsCases/aggressive-splitting-on-demand/index.js 6:0-72
     [3] (webpack)/test/statsCases/aggressive-splitting-on-demand/f.js 899 bytes {0} [built]
     [4] (webpack)/test/statsCases/aggressive-splitting-on-demand/g.js 901 bytes {0} [built]
-chunk    {1} fcea9401f4f21cf79d39.js 1.8 kB {7} [recorded]
+chunk    {1} fcea9401f4f21cf79d39.js 1.76 KiB {7} [recorded]
     > aggressive-splitted duplicate [11] (webpack)/test/statsCases/aggressive-splitting-on-demand/index.js 3:0-30
     > aggressive-splitted duplicate [11] (webpack)/test/statsCases/aggressive-splitting-on-demand/index.js 5:0-44
     > aggressive-splitted duplicate [11] (webpack)/test/statsCases/aggressive-splitting-on-demand/index.js 6:0-72
@@ -75,12 +26,12 @@
     > aggressive-splitted duplicate [11] (webpack)/test/statsCases/aggressive-splitting-on-demand/index.js 2:0-23
     > aggressive-splitted duplicate [11] (webpack)/test/statsCases/aggressive-splitting-on-demand/index.js 3:0-30
     [5] (webpack)/test/statsCases/aggressive-splitting-on-demand/c.js 899 bytes {2} [built]
-chunk    {3} 20b6ca975e28ea5b7a3d.js 1.8 kB {7} [recorded]
+chunk    {3} 20b6ca975e28ea5b7a3d.js 1.76 KiB {7} [recorded]
     > aggressive-splitted duplicate [11] (webpack)/test/statsCases/aggressive-splitting-on-demand/index.js 4:0-51
     > aggressive-splitted duplicate [11] (webpack)/test/statsCases/aggressive-splitting-on-demand/index.js 6:0-72
     [8] (webpack)/test/statsCases/aggressive-splitting-on-demand/j.js 901 bytes {3} [built]
     [9] (webpack)/test/statsCases/aggressive-splitting-on-demand/k.js 899 bytes {3} [built]
-chunk    {4} c1e3d74e221cc503e2e1.js 1.8 kB {7} [recorded]
+chunk    {4} c1e3d74e221cc503e2e1.js 1.76 KiB {7} [recorded]
     > aggressive-splitted duplicate [11] (webpack)/test/statsCases/aggressive-splitting-on-demand/index.js 4:0-51
     > aggressive-splitted duplicate [11] (webpack)/test/statsCases/aggressive-splitting-on-demand/index.js 6:0-72
     [6] (webpack)/test/statsCases/aggressive-splitting-on-demand/h.js 899 bytes {4} [built]
@@ -95,5 +46,4 @@
    [10] (webpack)/test/statsCases/aggressive-splitting-on-demand/a.js 899 bytes {6} [built]
 chunk    {7} 520c994eaddf273485ec.js (main) 248 bytes [entry]
     > main [11] (webpack)/test/statsCases/aggressive-splitting-on-demand/index.js 
-   [11] (webpack)/test/statsCases/aggressive-splitting-on-demand/index.js 248 bytes {7} [built]
->>>>>>> 8915dbbd
+   [11] (webpack)/test/statsCases/aggressive-splitting-on-demand/index.js 248 bytes {7} [built]