Hash: cd4abefb3963c61372a0cd4abefb3963c61372a0cd4abefb3963c61372a0cd4abefb3963c61372a0cd4abefb3963c61372a0cd4abefb3963c61372a0cd4abefb3963c61372a0cd4abefb3963c61372a0cd4abefb3963c61372a0cd4abefb3963c61372a0cd4abefb3963c61372a0cd4abefb3963c61372a0cd4abefb3963c61372a0
Child
    Hash: cd4abefb3963c61372a0
    Time: Xms
<<<<<<< HEAD
        Asset      Size  Chunks             Chunk Names
    bundle.js  2.05 KiB       0  [emitted]  main
=======
        Asset     Size  Chunks             Chunk Names
    bundle.js  2.13 kB       0  [emitted]  main
>>>>>>> 8915dbbd
    
    WARNING in bundle.js from UglifyJs
    Dropping unused variable installedWasmModules [webpack/bootstrap cd4abefb3963c61372a0:5,0]
    Dropping side-effect-free statement [./index.js:6,0]
    Dropping unused function someUnUsedFunction1 [./index.js:8,0]
    Dropping unused function someUnUsedFunction2 [./index.js:9,0]
    Dropping unused function someUnUsedFunction3 [./index.js:10,0]
    Dropping unused function someUnUsedFunction4 [./index.js:11,0]
    Dropping unused function someUnUsedFunction5 [./index.js:12,0]
    Dropping unused function someRemoteUnUsedFunction1 [./a.js:3,0]
    Dropping unused function someRemoteUnUsedFunction2 [./a.js:4,0]
    Dropping unused function someRemoteUnUsedFunction3 [./a.js:5,0]
    Dropping unused function someRemoteUnUsedFunction4 [./a.js:6,0]
    Dropping unused function someRemoteUnUsedFunction5 [./a.js:7,0]
Child
    Hash: cd4abefb3963c61372a0
    Time: Xms
<<<<<<< HEAD
        Asset      Size  Chunks             Chunk Names
    bundle.js  2.05 KiB       0  [emitted]  main
=======
        Asset     Size  Chunks             Chunk Names
    bundle.js  2.13 kB       0  [emitted]  main
>>>>>>> 8915dbbd
Child
    Hash: cd4abefb3963c61372a0
    Time: Xms
<<<<<<< HEAD
        Asset      Size  Chunks             Chunk Names
    bundle.js  2.05 KiB       0  [emitted]  main
=======
        Asset     Size  Chunks             Chunk Names
    bundle.js  2.13 kB       0  [emitted]  main
>>>>>>> 8915dbbd
Child
    Hash: cd4abefb3963c61372a0
    Time: Xms
<<<<<<< HEAD
        Asset      Size  Chunks             Chunk Names
    bundle.js  2.05 KiB       0  [emitted]  main
=======
        Asset     Size  Chunks             Chunk Names
    bundle.js  2.13 kB       0  [emitted]  main
>>>>>>> 8915dbbd
Child
    Hash: cd4abefb3963c61372a0
    Time: Xms
<<<<<<< HEAD
        Asset      Size  Chunks             Chunk Names
    bundle.js  2.05 KiB       0  [emitted]  main
=======
        Asset     Size  Chunks             Chunk Names
    bundle.js  2.13 kB       0  [emitted]  main
>>>>>>> 8915dbbd
Child
    Hash: cd4abefb3963c61372a0
    Time: Xms
<<<<<<< HEAD
        Asset      Size  Chunks             Chunk Names
    bundle.js  2.05 KiB       0  [emitted]  main
=======
        Asset     Size  Chunks             Chunk Names
    bundle.js  2.13 kB       0  [emitted]  main
>>>>>>> 8915dbbd
Child
    Hash: cd4abefb3963c61372a0
    Time: Xms
<<<<<<< HEAD
        Asset      Size  Chunks             Chunk Names
    bundle.js  2.05 KiB       0  [emitted]  main
=======
        Asset     Size  Chunks             Chunk Names
    bundle.js  2.13 kB       0  [emitted]  main
>>>>>>> 8915dbbd
Child
    Hash: cd4abefb3963c61372a0
    Time: Xms
<<<<<<< HEAD
        Asset      Size  Chunks             Chunk Names
    bundle.js  2.05 KiB       0  [emitted]  main
=======
        Asset     Size  Chunks             Chunk Names
    bundle.js  2.13 kB       0  [emitted]  main
>>>>>>> 8915dbbd
    
    WARNING in bundle.js from UglifyJs
    Dropping unused variable installedWasmModules [webpack/bootstrap cd4abefb3963c61372a0:5,0]
    Dropping side-effect-free statement [./index.js:6,0]
    Dropping unused function someUnUsedFunction1 [./index.js:8,0]
    Dropping unused function someUnUsedFunction2 [./index.js:9,0]
    Dropping unused function someUnUsedFunction3 [./index.js:10,0]
    Dropping unused function someUnUsedFunction4 [./index.js:11,0]
    Dropping unused function someUnUsedFunction5 [./index.js:12,0]
    Dropping unused function someRemoteUnUsedFunction1 [./a.js:3,0]
    Dropping unused function someRemoteUnUsedFunction2 [./a.js:4,0]
    Dropping unused function someRemoteUnUsedFunction3 [./a.js:5,0]
    Dropping unused function someRemoteUnUsedFunction4 [./a.js:6,0]
    Dropping unused function someRemoteUnUsedFunction5 [./a.js:7,0]
Child
    Hash: cd4abefb3963c61372a0
    Time: Xms
<<<<<<< HEAD
        Asset      Size  Chunks             Chunk Names
    bundle.js  2.05 KiB       0  [emitted]  main
=======
        Asset     Size  Chunks             Chunk Names
    bundle.js  2.13 kB       0  [emitted]  main
>>>>>>> 8915dbbd
    
    WARNING in bundle.js from UglifyJs
    Dropping unused variable installedWasmModules [webpack/bootstrap cd4abefb3963c61372a0:5,0]
    Dropping side-effect-free statement [./index.js:6,0]
    Dropping unused function someUnUsedFunction1 [./index.js:8,0]
    Dropping unused function someUnUsedFunction2 [./index.js:9,0]
    Dropping unused function someUnUsedFunction3 [./index.js:10,0]
    Dropping unused function someUnUsedFunction4 [./index.js:11,0]
    Dropping unused function someUnUsedFunction5 [./index.js:12,0]
    Dropping unused function someRemoteUnUsedFunction1 [./a.js:3,0]
    Dropping unused function someRemoteUnUsedFunction2 [./a.js:4,0]
    Dropping unused function someRemoteUnUsedFunction3 [./a.js:5,0]
    Dropping unused function someRemoteUnUsedFunction4 [./a.js:6,0]
    Dropping unused function someRemoteUnUsedFunction5 [./a.js:7,0]
Child
    Hash: cd4abefb3963c61372a0
    Time: Xms
<<<<<<< HEAD
        Asset      Size  Chunks             Chunk Names
    bundle.js  2.05 KiB       0  [emitted]  main
=======
        Asset     Size  Chunks             Chunk Names
    bundle.js  2.13 kB       0  [emitted]  main
>>>>>>> 8915dbbd
    
    WARNING in bundle.js from UglifyJs
    Dropping unused variable installedWasmModules [webpack/bootstrap cd4abefb3963c61372a0:5,0]
    Dropping side-effect-free statement [./index.js:6,0]
    Dropping unused function someUnUsedFunction1 [./index.js:8,0]
    Dropping unused function someUnUsedFunction2 [./index.js:9,0]
    Dropping unused function someUnUsedFunction3 [./index.js:10,0]
    Dropping unused function someUnUsedFunction4 [./index.js:11,0]
    Dropping unused function someUnUsedFunction5 [./index.js:12,0]
    Dropping unused function someRemoteUnUsedFunction1 [./a.js:3,0]
    Dropping unused function someRemoteUnUsedFunction2 [./a.js:4,0]
    Dropping unused function someRemoteUnUsedFunction3 [./a.js:5,0]
    Dropping unused function someRemoteUnUsedFunction4 [./a.js:6,0]
    Dropping unused function someRemoteUnUsedFunction5 [./a.js:7,0]
Child
    Hash: cd4abefb3963c61372a0
    Time: Xms
<<<<<<< HEAD
        Asset      Size  Chunks             Chunk Names
    bundle.js  2.05 KiB       0  [emitted]  main
=======
        Asset     Size  Chunks             Chunk Names
    bundle.js  2.13 kB       0  [emitted]  main
>>>>>>> 8915dbbd
    
    WARNING in bundle.js from UglifyJs
    Dropping unused variable installedWasmModules [webpack/bootstrap cd4abefb3963c61372a0:5,0]
    Dropping side-effect-free statement [./index.js:6,0]
    Dropping unused function someUnUsedFunction1 [./index.js:8,0]
    Dropping unused function someUnUsedFunction2 [./index.js:9,0]
    Dropping unused function someUnUsedFunction3 [./index.js:10,0]
    Dropping unused function someUnUsedFunction4 [./index.js:11,0]
    Dropping unused function someUnUsedFunction5 [./index.js:12,0]
    Dropping unused function someRemoteUnUsedFunction1 [./a.js:3,0]
    Dropping unused function someRemoteUnUsedFunction2 [./a.js:4,0]
    Dropping unused function someRemoteUnUsedFunction3 [./a.js:5,0]
    Dropping unused function someRemoteUnUsedFunction4 [./a.js:6,0]
    Dropping unused function someRemoteUnUsedFunction5 [./a.js:7,0]
Child
    Hash: cd4abefb3963c61372a0
    Time: Xms
<<<<<<< HEAD
        Asset      Size  Chunks             Chunk Names
    bundle.js  2.05 KiB       0  [emitted]  main
=======
        Asset     Size  Chunks             Chunk Names
    bundle.js  2.13 kB       0  [emitted]  main
>>>>>>> 8915dbbd
    
    WARNING in bundle.js from UglifyJs
    Dropping unused variable installedWasmModules [webpack/bootstrap cd4abefb3963c61372a0:5,0]
    Dropping side-effect-free statement [./index.js:6,0]
    Dropping unused function someUnUsedFunction1 [./index.js:8,0]
    Dropping unused function someUnUsedFunction2 [./index.js:9,0]
    Dropping unused function someUnUsedFunction3 [./index.js:10,0]
    Dropping unused function someUnUsedFunction4 [./index.js:11,0]
    Dropping unused function someUnUsedFunction5 [./index.js:12,0]
    Dropping unused function someRemoteUnUsedFunction1 [./a.js:3,0]
    Dropping unused function someRemoteUnUsedFunction2 [./a.js:4,0]
    Dropping unused function someRemoteUnUsedFunction3 [./a.js:5,0]
    Dropping unused function someRemoteUnUsedFunction4 [./a.js:6,0]
    Dropping unused function someRemoteUnUsedFunction5 [./a.js:7,0]
Child
    Hash: cd4abefb3963c61372a0
    Time: Xms
<<<<<<< HEAD
        Asset      Size  Chunks             Chunk Names
    bundle.js  2.05 KiB       0  [emitted]  main
=======
        Asset     Size  Chunks             Chunk Names
    bundle.js  2.13 kB       0  [emitted]  main
>>>>>>> 8915dbbd
    
    WARNING in bundle.js from UglifyJs
    Dropping unused variable installedWasmModules [webpack/bootstrap cd4abefb3963c61372a0:5,0]
    Dropping side-effect-free statement [./index.js:6,0]
    Dropping unused function someUnUsedFunction1 [./index.js:8,0]
    Dropping unused function someUnUsedFunction2 [./index.js:9,0]
    Dropping unused function someUnUsedFunction3 [./index.js:10,0]
    Dropping unused function someUnUsedFunction4 [./index.js:11,0]
    Dropping unused function someUnUsedFunction5 [./index.js:12,0]
    Dropping unused function someRemoteUnUsedFunction1 [./a.js:3,0]
    Dropping unused function someRemoteUnUsedFunction2 [./a.js:4,0]
    Dropping unused function someRemoteUnUsedFunction3 [./a.js:5,0]
    Dropping unused function someRemoteUnUsedFunction4 [./a.js:6,0]
    Dropping unused function someRemoteUnUsedFunction5 [./a.js:7,0]<|MERGE_RESOLUTION|>--- conflicted
+++ resolved
@@ -2,13 +2,8 @@
 Child
     Hash: cd4abefb3963c61372a0
     Time: Xms
-<<<<<<< HEAD
         Asset      Size  Chunks             Chunk Names
-    bundle.js  2.05 KiB       0  [emitted]  main
-=======
-        Asset     Size  Chunks             Chunk Names
-    bundle.js  2.13 kB       0  [emitted]  main
->>>>>>> 8915dbbd
+    bundle.js  2.08 KiB       0  [emitted]  main
     
     WARNING in bundle.js from UglifyJs
     Dropping unused variable installedWasmModules [webpack/bootstrap cd4abefb3963c61372a0:5,0]
@@ -26,73 +21,38 @@
 Child
     Hash: cd4abefb3963c61372a0
     Time: Xms
-<<<<<<< HEAD
         Asset      Size  Chunks             Chunk Names
-    bundle.js  2.05 KiB       0  [emitted]  main
-=======
-        Asset     Size  Chunks             Chunk Names
-    bundle.js  2.13 kB       0  [emitted]  main
->>>>>>> 8915dbbd
+    bundle.js  2.08 KiB       0  [emitted]  main
 Child
     Hash: cd4abefb3963c61372a0
     Time: Xms
-<<<<<<< HEAD
         Asset      Size  Chunks             Chunk Names
-    bundle.js  2.05 KiB       0  [emitted]  main
-=======
-        Asset     Size  Chunks             Chunk Names
-    bundle.js  2.13 kB       0  [emitted]  main
->>>>>>> 8915dbbd
+    bundle.js  2.08 KiB       0  [emitted]  main
 Child
     Hash: cd4abefb3963c61372a0
     Time: Xms
-<<<<<<< HEAD
         Asset      Size  Chunks             Chunk Names
-    bundle.js  2.05 KiB       0  [emitted]  main
-=======
-        Asset     Size  Chunks             Chunk Names
-    bundle.js  2.13 kB       0  [emitted]  main
->>>>>>> 8915dbbd
+    bundle.js  2.08 KiB       0  [emitted]  main
 Child
     Hash: cd4abefb3963c61372a0
     Time: Xms
-<<<<<<< HEAD
         Asset      Size  Chunks             Chunk Names
-    bundle.js  2.05 KiB       0  [emitted]  main
-=======
-        Asset     Size  Chunks             Chunk Names
-    bundle.js  2.13 kB       0  [emitted]  main
->>>>>>> 8915dbbd
+    bundle.js  2.08 KiB       0  [emitted]  main
 Child
     Hash: cd4abefb3963c61372a0
     Time: Xms
-<<<<<<< HEAD
         Asset      Size  Chunks             Chunk Names
-    bundle.js  2.05 KiB       0  [emitted]  main
-=======
-        Asset     Size  Chunks             Chunk Names
-    bundle.js  2.13 kB       0  [emitted]  main
->>>>>>> 8915dbbd
+    bundle.js  2.08 KiB       0  [emitted]  main
 Child
     Hash: cd4abefb3963c61372a0
     Time: Xms
-<<<<<<< HEAD
         Asset      Size  Chunks             Chunk Names
-    bundle.js  2.05 KiB       0  [emitted]  main
-=======
-        Asset     Size  Chunks             Chunk Names
-    bundle.js  2.13 kB       0  [emitted]  main
->>>>>>> 8915dbbd
+    bundle.js  2.08 KiB       0  [emitted]  main
 Child
     Hash: cd4abefb3963c61372a0
     Time: Xms
-<<<<<<< HEAD
         Asset      Size  Chunks             Chunk Names
-    bundle.js  2.05 KiB       0  [emitted]  main
-=======
-        Asset     Size  Chunks             Chunk Names
-    bundle.js  2.13 kB       0  [emitted]  main
->>>>>>> 8915dbbd
+    bundle.js  2.08 KiB       0  [emitted]  main
     
     WARNING in bundle.js from UglifyJs
     Dropping unused variable installedWasmModules [webpack/bootstrap cd4abefb3963c61372a0:5,0]
@@ -110,13 +70,8 @@
 Child
     Hash: cd4abefb3963c61372a0
     Time: Xms
-<<<<<<< HEAD
         Asset      Size  Chunks             Chunk Names
-    bundle.js  2.05 KiB       0  [emitted]  main
-=======
-        Asset     Size  Chunks             Chunk Names
-    bundle.js  2.13 kB       0  [emitted]  main
->>>>>>> 8915dbbd
+    bundle.js  2.08 KiB       0  [emitted]  main
     
     WARNING in bundle.js from UglifyJs
     Dropping unused variable installedWasmModules [webpack/bootstrap cd4abefb3963c61372a0:5,0]
@@ -134,13 +89,8 @@
 Child
     Hash: cd4abefb3963c61372a0
     Time: Xms
-<<<<<<< HEAD
         Asset      Size  Chunks             Chunk Names
-    bundle.js  2.05 KiB       0  [emitted]  main
-=======
-        Asset     Size  Chunks             Chunk Names
-    bundle.js  2.13 kB       0  [emitted]  main
->>>>>>> 8915dbbd
+    bundle.js  2.08 KiB       0  [emitted]  main
     
     WARNING in bundle.js from UglifyJs
     Dropping unused variable installedWasmModules [webpack/bootstrap cd4abefb3963c61372a0:5,0]
@@ -158,13 +108,8 @@
 Child
     Hash: cd4abefb3963c61372a0
     Time: Xms
-<<<<<<< HEAD
         Asset      Size  Chunks             Chunk Names
-    bundle.js  2.05 KiB       0  [emitted]  main
-=======
-        Asset     Size  Chunks             Chunk Names
-    bundle.js  2.13 kB       0  [emitted]  main
->>>>>>> 8915dbbd
+    bundle.js  2.08 KiB       0  [emitted]  main
     
     WARNING in bundle.js from UglifyJs
     Dropping unused variable installedWasmModules [webpack/bootstrap cd4abefb3963c61372a0:5,0]
@@ -182,13 +127,8 @@
 Child
     Hash: cd4abefb3963c61372a0
     Time: Xms
-<<<<<<< HEAD
         Asset      Size  Chunks             Chunk Names
-    bundle.js  2.05 KiB       0  [emitted]  main
-=======
-        Asset     Size  Chunks             Chunk Names
-    bundle.js  2.13 kB       0  [emitted]  main
->>>>>>> 8915dbbd
+    bundle.js  2.08 KiB       0  [emitted]  main
     
     WARNING in bundle.js from UglifyJs
     Dropping unused variable installedWasmModules [webpack/bootstrap cd4abefb3963c61372a0:5,0]
@@ -206,13 +146,8 @@
 Child
     Hash: cd4abefb3963c61372a0
     Time: Xms
-<<<<<<< HEAD
         Asset      Size  Chunks             Chunk Names
-    bundle.js  2.05 KiB       0  [emitted]  main
-=======
-        Asset     Size  Chunks             Chunk Names
-    bundle.js  2.13 kB       0  [emitted]  main
->>>>>>> 8915dbbd
+    bundle.js  2.08 KiB       0  [emitted]  main
     
     WARNING in bundle.js from UglifyJs
     Dropping unused variable installedWasmModules [webpack/bootstrap cd4abefb3963c61372a0:5,0]
