--- conflicted
+++ resolved
@@ -3,72 +3,48 @@
 	Authors Simen Brekken @simenbrekken, Einar Löve @einarlove
 */
 
-<<<<<<< HEAD
-function EnvironmentPlugin(keys) {
-	this.defaultValues = {};
-
-	if(Array.isArray(keys)) {
-		this.keys = keys;
-	} else if(keys && typeof keys === "object") {
-		this.keys = Object.keys(keys);
-		this.defaultValues = keys;
-	} else {
-		this.keys = Array.prototype.slice.call(arguments);
-	}
-}
-
-EnvironmentPlugin.prototype.apply = function(compiler) {
-	var definitions = this.keys.reduce(function(defs, key) {
-		var value = process.env[key] || this.defaultValues[key];
-
-		if(value === undefined) {
-			compiler.plugin("this-compilation", function(compilation) {
-				var error = new Error(
-					'EnvironmentPlugin - ' + key + ' environment variable is undefined. \n\n' +
-					'You can pass an object with default values to suppress this warning. \n' +
-					'See http://webpack.github.io/docs/list-of-plugins.html#environmentplugin for example.'
-				);
-
-				error.name = "EnvVariableNotDefinedError";
-				compilation.warnings.push(error);
-			});
-		}
-
-		defs["process.env." + key] = typeof value === 'undefined' ? 'undefined' : JSON.stringify(value);
-
-		return defs;
-	}.bind(this), {});
-
-	compiler.apply(new DefinePlugin(definitions));
-};
-=======
 "use strict";
 
 const DefinePlugin = require("./DefinePlugin");
 
 class EnvironmentPlugin {
 	constructor(keys) {
-		this.keys = Array.isArray(keys) ? keys : Array.prototype.slice.call(arguments);
+		this.defaultValues = {};
+
+		if(Array.isArray(keys)) {
+			this.keys = keys;
+		} else if(keys && typeof keys === "object") {
+			this.keys = Object.keys(keys);
+			this.defaultValues = keys;
+		} else {
+			this.keys = Array.prototype.slice.call(arguments);
+		}
 	}
 
 	apply(compiler) {
-		compiler.apply(new DefinePlugin(this.keys.reduce((definitions, key) => {
-			const value = process.env[key];
+		const definitions = this.keys.reduce(function(defs, key) {
+			const value = process.env[key] || this.defaultValues[key];
 
 			if(value === undefined) {
-				compiler.plugin("this-compilation", (compilation) => {
-					const error = new Error(key + " environment variable is undefined.");
+				compiler.plugin("this-compilation", function(compilation) {
+					const error = new Error(
+						'EnvironmentPlugin - ' + key + ' environment variable is undefined. \n\n' +
+						'You can pass an object with default values to suppress this warning. \n' +
+						'See http://webpack.github.io/docs/list-of-plugins.html#environmentplugin for example.'
+					);
+
 					error.name = "EnvVariableNotDefinedError";
 					compilation.warnings.push(error);
 				});
 			}
 
-			definitions["process.env." + key] = value ? JSON.stringify(value) : "undefined";
+			defs["process.env." + key] = typeof value === 'undefined' ? 'undefined' : JSON.stringify(value);
 
-			return definitions;
-		}, {})));
+			return defs;
+		}.bind(this), {});
+
+		compiler.apply(new DefinePlugin(definitions));
 	}
 }
->>>>>>> a87b61f5
 
 module.exports = EnvironmentPlugin;