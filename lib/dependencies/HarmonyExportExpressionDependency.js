/*
	MIT License http://www.opensource.org/licenses/mit-license.php
	Author Tobias Koppers @sokra
*/

"use strict";

const NullDependency = require("./NullDependency");

/** @typedef {import("webpack-sources").ReplaceSource} ReplaceSource */
/** @typedef {import("../Dependency")} Dependency */
/** @typedef {import("../Dependency").ExportsSpec} ExportsSpec */
/** @typedef {import("../DependencyTemplate").DependencyTemplateContext} DependencyTemplateContext */
/** @typedef {import("../ModuleGraph")} ModuleGraph */

class HarmonyExportExpressionDependency extends NullDependency {
<<<<<<< HEAD
	constructor(range, rangeStatement) {
=======
	constructor(originModule, range, rangeStatement, prefix) {
>>>>>>> b7121c15
		super();
		this.range = range;
		this.rangeStatement = rangeStatement;
		this.prefix = prefix;
	}

	get type() {
		return "harmony export expression";
	}

	/**
	 * Returns the exported names
	 * @param {ModuleGraph} moduleGraph module graph
	 * @returns {ExportsSpec | undefined} export names
	 */
	getExports(moduleGraph) {
		return {
			exports: ["default"],
			dependencies: undefined
		};
	}
}

HarmonyExportExpressionDependency.Template = class HarmonyExportDependencyTemplate extends NullDependency.Template {
	/**
	 * @param {Dependency} dependency the dependency for which the template should be applied
	 * @param {ReplaceSource} source the current replace source which can be modified
	 * @param {DependencyTemplateContext} templateContext the context object
	 * @returns {void}
	 */
	apply(dependency, source, { module, moduleGraph }) {
		const dep = /** @type {HarmonyExportExpressionDependency} */ (dependency);
		const used = module.getUsedName(moduleGraph, "default");
		const content = this.getContent(module, used);

		if (dep.range) {
			source.replace(
				dep.rangeStatement[0],
				dep.range[0] - 1,
				content + "(" + dep.prefix
			);
			source.replace(dep.range[1], dep.rangeStatement[1] - 1, ");");
			return;
		}

		source.replace(dep.rangeStatement[0], dep.rangeStatement[1] - 1, content);
	}

	getContent(module, used) {
		const exportsName = module.exportsArgument;
		if (used) {
			return `/* harmony default export */ ${exportsName}[${JSON.stringify(
				used
			)}] = `;
		}
		return "/* unused harmony default export */ var _unused_webpack_default_export = ";
	}
};

module.exports = HarmonyExportExpressionDependency;<|MERGE_RESOLUTION|>--- conflicted
+++ resolved
@@ -14,11 +14,7 @@
 /** @typedef {import("../ModuleGraph")} ModuleGraph */
 
 class HarmonyExportExpressionDependency extends NullDependency {
-<<<<<<< HEAD
-	constructor(range, rangeStatement) {
-=======
-	constructor(originModule, range, rangeStatement, prefix) {
->>>>>>> b7121c15
+	constructor(range, rangeStatement, prefix) {
 		super();
 		this.range = range;
 		this.rangeStatement = rangeStatement;
