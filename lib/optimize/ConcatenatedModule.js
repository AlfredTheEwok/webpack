/*
	MIT License http://www.opensource.org/licenses/mit-license.php
	Author Tobias Koppers @sokra
*/
"use strict";

const Module = require("../Module");
const Template = require("../Template");
const Parser = require("../Parser");
const eslintScope = require("eslint-scope");
const { ConcatSource, ReplaceSource } = require("webpack-sources");
const HarmonyImportDependency = require("../dependencies/HarmonyImportDependency");
const HarmonyImportSideEffectDependency = require("../dependencies/HarmonyImportSideEffectDependency");
const HarmonyImportSpecifierDependency = require("../dependencies/HarmonyImportSpecifierDependency");
const HarmonyExportSpecifierDependency = require("../dependencies/HarmonyExportSpecifierDependency");
const HarmonyExportExpressionDependency = require("../dependencies/HarmonyExportExpressionDependency");
const HarmonyExportImportedSpecifierDependency = require("../dependencies/HarmonyExportImportedSpecifierDependency");
const HarmonyCompatibilityDependency = require("../dependencies/HarmonyCompatibilityDependency");
const createHash = require("../util/createHash");

const ensureNsObjSource = (
	info,
	moduleToInfoMap,
	requestShortener,
	strictHarmonyModule
) => {
	if (!info.hasNamespaceObject) {
		info.hasNamespaceObject = true;
		const name = info.exportMap.get(true);
		const nsObj = [`var ${name} = {};`];
		for (const exportName of info.module.buildMeta.providedExports) {
			const finalName = getFinalName(
				info,
				exportName,
				moduleToInfoMap,
				requestShortener,
				false,
				strictHarmonyModule
			);
			nsObj.push(
				`__webpack_require__.d(${name}, ${JSON.stringify(
					exportName
				)}, function() { return ${finalName}; });`
			);
		}
		info.namespaceObjectSource = nsObj.join("\n") + "\n";
	}
};

const getExternalImport = (
	importedModule,
	info,
	exportName,
	asCall,
	strictHarmonyModule
) => {
	const used = importedModule.isUsed(exportName);
	if (!used) return "/* unused reexport */undefined";
	const comment =
		used !== exportName ? ` ${Template.toNormalComment(exportName)}` : "";
	switch (importedModule.buildMeta.exportsType) {
		case "named":
			if (exportName === "default") {
				return info.name;
			} else if (exportName === true) {
				info.interopNamespaceObjectUsed = true;
				return info.interopNamespaceObjectName;
			} else {
				break;
			}
		case "namespace":
			if (exportName === true) {
				return info.name;
			} else {
				break;
			}
		default:
			if (strictHarmonyModule) {
				if (exportName === "default") {
					return info.name;
				} else if (exportName === true) {
					info.interopNamespaceObjectUsed = true;
					return info.interopNamespaceObjectName;
				} else {
					return "/* non-default import from non-esm module */undefined";
				}
			} else {
				if (exportName === "default") {
					info.interopDefaultAccessUsed = true;
					return asCall
						? `${info.interopDefaultAccessName}()`
						: `${info.interopDefaultAccessName}.a`;
				} else if (exportName === true) {
					return info.name;
				} else {
					break;
				}
			}
	}
	const reference = `${info.name}[${JSON.stringify(used)}${comment}]`;
	if (asCall) return `Object(${reference})`;
	return reference;
};

const getFinalName = (
	info,
	exportName,
	moduleToInfoMap,
	requestShortener,
	asCall,
	strictHarmonyModule
) => {
	switch (info.type) {
		case "concatenated": {
			const directExport = info.exportMap.get(exportName);
			if (directExport) {
				if (exportName === true)
					ensureNsObjSource(
						info,
						moduleToInfoMap,
						requestShortener,
						strictHarmonyModule
					);
				const name = info.internalNames.get(directExport);
				if (!name)
					throw new Error(
						`The export "${directExport}" in "${info.module.readableIdentifier(
							requestShortener
						)}" has no internal name`
					);
				return name;
			}
			const reexport = info.reexportMap.get(exportName);
			if (reexport) {
				const refInfo = moduleToInfoMap.get(reexport.module);
				if (refInfo) {
					// module is in the concatenation
					return getFinalName(
						refInfo,
						reexport.exportName,
						moduleToInfoMap,
						requestShortener,
						asCall,
						strictHarmonyModule
					);
				}
			}
			const problem =
				`Cannot get final name for export "${exportName}" in "${info.module.readableIdentifier(
					requestShortener
				)}"` +
				` (known exports: ${Array.from(info.exportMap.keys())
					.filter(name => name !== true)
					.join(" ")}, ` +
				`known reexports: ${Array.from(info.reexportMap.keys()).join(" ")})`;
			return `${Template.toNormalComment(problem)} undefined`;
		}
		case "external": {
			const importedModule = info.module;
			return getExternalImport(
				importedModule,
				info,
				exportName,
				asCall,
				strictHarmonyModule
			);
		}
	}
};

const addScopeSymbols1 = (s, nameSet, scopeSet) => {
	let scope = s;
	while (scope) {
<<<<<<< HEAD
=======
		if (scopeSet.has(scope)) break;
		scopeSet.add(scope);
>>>>>>> 55fb1da1
		for (const variable of scope.variables) {
			nameSet.add(variable.name);
		}
		scope = scope.upper;
	}
};

const addScopeSymbols2 = (s, nameSet, scopeSet1, scopeSet2) => {
	let scope = s;
	while (scope) {
		if (scopeSet1.has(scope)) break;
		if (scopeSet2.has(scope)) break;
		scopeSet1.add(scope);
		for (const variable of scope.variables) {
			nameSet.add(variable.name);
		}
		if (untilScope === scope) break;
		scope = scope.upper;
	}
};

const getAllReferences = variable => {
	let set = variable.references;
	// Look for inner scope variables too (like in class Foo { t() { Foo } })
	const identifiers = new Set(variable.identifiers);
	for (const scope of variable.scope.childScopes) {
		for (const innerVar of scope.variables) {
			if (innerVar.identifiers.some(id => identifiers.has(id))) {
				set = set.concat(innerVar.references);
				break;
			}
		}
	}
	return set;
};

const getPathInAst = (ast, node) => {
	if (ast === node) {
		return [];
	}

	const nr = node.range;

	const enterNode = n => {
		if (!n) return undefined;
		const r = n.range;
		if (r) {
			if (r[0] <= nr[0] && r[1] >= nr[1]) {
				const path = getPathInAst(n, node);
				if (path) {
					path.push(n);
					return path;
				}
			}
		}
		return undefined;
	};

	var i;
	if (Array.isArray(ast)) {
		for (i = 0; i < ast.length; i++) {
			const enterResult = enterNode(ast[i]);
			if (typeof enterResult !== "undefined") return enterResult;
		}
	} else if (ast && typeof ast === "object") {
		const keys = Object.keys(ast);
		for (i = 0; i < keys.length; i++) {
			const value = ast[keys[i]];
			if (Array.isArray(value)) {
				const pathResult = getPathInAst(value, node);
				if (typeof pathResult !== "undefined") return pathResult;
			} else if (value && typeof value === "object") {
				const enterResult = enterNode(value);
				if (typeof enterResult !== "undefined") return enterResult;
			}
		}
	}
};

class ConcatenatedModule extends Module {
	constructor(rootModule, modules) {
		super("javascript/esm", null);
		super.setChunks(rootModule._chunks);

		// Info from Factory
		this.rootModule = rootModule;

		// Info from Compilation
		this.index = rootModule.index;
		this.index2 = rootModule.index2;
		this.depth = rootModule.depth;

		// Info from Optimization
		this.used = rootModule.used;
		this.usedExports = rootModule.usedExports;

		// Info from Build
		this.buildInfo = {
			strict: true,
			cacheable: modules.every(m => m.buildInfo.cacheable),
			moduleArgument: rootModule.buildInfo.moduleArgument,
			exportsArgument: rootModule.buildInfo.exportsArgument,
			fileDependencies: new Set(),
			contextDependencies: new Set(),
			assets: undefined
		};
		this.built = modules.some(m => m.built);
		this.buildMeta = rootModule.buildMeta;

		// Caching
		this._numberOfConcatenatedModules = modules.length;

		// Graph
		const modulesSet = new Set(modules);
		this.reasons = rootModule.reasons.filter(
			reason =>
				!(reason.dependency instanceof HarmonyImportDependency) ||
				!modulesSet.has(reason.module)
		);

		this.dependencies = [];

		this.warnings = [];
		this.errors = [];
		this._orderedConcatenationList = this._createOrderedConcatenationList(
			rootModule,
			modulesSet
		);
		for (const info of this._orderedConcatenationList) {
			if (info.type === "concatenated") {
				const m = info.module;

				// populate dependencies
				for (const d of m.dependencies.filter(
					dep =>
						!(dep instanceof HarmonyImportDependency) ||
						!modulesSet.has(dep.module)
				)) {
					this.dependencies.push(d);
				}
				// populate file dependencies
				if (m.buildInfo.fileDependencies) {
					for (const file of m.buildInfo.fileDependencies) {
						this.buildInfo.fileDependencies.add(file);
					}
				}
				// populate context dependencies
				if (m.buildInfo.contextDependencies) {
					for (const context of m.buildInfo.contextDependencies) {
						this.buildInfo.contextDependencies.add(context);
					}
				}
				// populate warnings
				for (const warning of m.warnings) this.warnings.push(warning);
				// populate errors
				for (const error of m.errors) this.errors.push(error);

				if (m.buildInfo.assets) {
					if (this.buildInfo.assets === undefined)
						this.buildInfo.assets = Object.create(null);
					Object.assign(this.buildInfo.assets, m.buildInfo.assets);
				}
			}
		}
		this._identifier = this._createIdentifier();
	}

	get modules() {
		return this._orderedConcatenationList
			.filter(info => info.type === "concatenated")
			.map(info => info.module);
	}

	identifier() {
		return this._identifier;
	}

	readableIdentifier(requestShortener) {
		return (
			this.rootModule.readableIdentifier(requestShortener) +
			` + ${this._numberOfConcatenatedModules - 1} modules`
		);
	}

	libIdent(options) {
		return this.rootModule.libIdent(options);
	}

	nameForCondition() {
		return this.rootModule.nameForCondition();
	}

	build(options, compilation, resolver, fs, callback) {
		throw new Error("Cannot build this module. It should be already built.");
	}

	size() {
		// Guess size from embedded modules
		return this._orderedConcatenationList.reduce((sum, info) => {
			switch (info.type) {
				case "concatenated":
					return sum + info.module.size();
				case "external":
					return sum + 5;
			}
			return sum;
		}, 0);
	}

	_createOrderedConcatenationList(rootModule, modulesSet) {
		const list = [];
		const set = new Set();

		const getConcatenatedImports = module => {
			return module.dependencies
				.filter(dep => dep instanceof HarmonyImportDependency)
				.sort((a, b) => a.sourceOrder - b.sourceOrder)
				.map(dep => () => {
					const ref = dep.getReference();
					return ref && ref.module;
				});
		};

		const enterModule = getModule => {
			const module = getModule();
			if (!module) return;
			if (set.has(module)) return;
			set.add(module);
			if (modulesSet.has(module)) {
				const imports = getConcatenatedImports(module);
				imports.forEach(enterModule);
				list.push({
					type: "concatenated",
					module
				});
			} else {
				list.push({
					type: "external",
					get module() {
						// We need to use a getter here, because the module in the dependency
						// could be replaced by some other process (i. e. also replaced with a
						// concatenated module)
						return getModule();
					}
				});
			}
		};

		enterModule(() => rootModule);

		return list;
	}

	_createIdentifier() {
		let orderedConcatenationListIdentifiers = "";
		for (let i = 0; i < this._orderedConcatenationList.length; i++) {
			if (this._orderedConcatenationList[i].type === "concatenated") {
				orderedConcatenationListIdentifiers += this._orderedConcatenationList[
					i
				].module.identifier();
				orderedConcatenationListIdentifiers += " ";
			}
		}
		const hash = createHash("md4");
		hash.update(orderedConcatenationListIdentifiers);
		return this.rootModule.identifier() + " " + hash.digest("hex");
	}

	source(dependencyTemplates, runtimeTemplate) {
		const requestShortener = runtimeTemplate.requestShortener;
		// Metainfo for each module
		const modulesWithInfo = this._orderedConcatenationList.map((info, idx) => {
			switch (info.type) {
				case "concatenated": {
					const exportMap = new Map();
					const reexportMap = new Map();
					for (const dep of info.module.dependencies) {
						if (dep instanceof HarmonyExportSpecifierDependency) {
							if (!exportMap.has(dep.name)) exportMap.set(dep.name, dep.id);
						} else if (dep instanceof HarmonyExportExpressionDependency) {
							if (!exportMap.has("default"))
								exportMap.set("default", "__WEBPACK_MODULE_DEFAULT_EXPORT__");
						} else if (
							dep instanceof HarmonyExportImportedSpecifierDependency
						) {
							const exportName = dep.name;
							const importName = dep.id;
							const importedModule = dep.module;
							if (exportName && importName) {
								if (!reexportMap.has(exportName)) {
									reexportMap.set(exportName, {
										module: importedModule,
										exportName: importName,
										dependency: dep
									});
								}
							} else if (exportName) {
								if (!reexportMap.has(exportName)) {
									reexportMap.set(exportName, {
										module: importedModule,
										exportName: true,
										dependency: dep
									});
								}
							} else if (importedModule) {
								for (const name of importedModule.buildMeta.providedExports) {
									if (dep.activeExports.has(name) || name === "default")
										continue;
									if (!reexportMap.has(name)) {
										reexportMap.set(name, {
											module: importedModule,
											exportName: name,
											dependency: dep
										});
									}
								}
							}
						}
					}
					return {
						type: "concatenated",
						module: info.module,
						index: idx,
						ast: undefined,
						internalSource: undefined,
						source: undefined,
						globalScope: undefined,
						moduleScope: undefined,
						internalNames: new Map(),
						exportMap: exportMap,
						reexportMap: reexportMap,
						hasNamespaceObject: false,
						namespaceObjectSource: null
					};
				}
				case "external":
					return {
						type: "external",
						module: info.module,
						index: idx,
						name: undefined,
						interopNamespaceObjectUsed: false,
						interopNamespaceObjectName: undefined,
						interopDefaultAccessUsed: false,
						interopDefaultAccessName: undefined
					};
				default:
					throw new Error(`Unsupported concatenation entry type ${info.type}`);
			}
		});

		// Create mapping from module to info
		const moduleToInfoMap = new Map();
		for (const m of modulesWithInfo) {
			moduleToInfoMap.set(m.module, m);
		}

		// Configure template decorators for dependencies
		const innerDependencyTemplates = new Map(dependencyTemplates);

		innerDependencyTemplates.set(
			HarmonyImportSpecifierDependency,
			new HarmonyImportSpecifierDependencyConcatenatedTemplate(
				dependencyTemplates.get(HarmonyImportSpecifierDependency),
				moduleToInfoMap
			)
		);
		innerDependencyTemplates.set(
			HarmonyImportSideEffectDependency,
			new HarmonyImportSideEffectDependencyConcatenatedTemplate(
				dependencyTemplates.get(HarmonyImportSideEffectDependency),
				moduleToInfoMap
			)
		);
		innerDependencyTemplates.set(
			HarmonyExportSpecifierDependency,
			new HarmonyExportSpecifierDependencyConcatenatedTemplate(
				dependencyTemplates.get(HarmonyExportSpecifierDependency),
				this.rootModule
			)
		);
		innerDependencyTemplates.set(
			HarmonyExportExpressionDependency,
			new HarmonyExportExpressionDependencyConcatenatedTemplate(
				dependencyTemplates.get(HarmonyExportExpressionDependency),
				this.rootModule
			)
		);
		innerDependencyTemplates.set(
			HarmonyExportImportedSpecifierDependency,
			new HarmonyExportImportedSpecifierDependencyConcatenatedTemplate(
				dependencyTemplates.get(HarmonyExportImportedSpecifierDependency),
				this.rootModule,
				moduleToInfoMap
			)
		);
		innerDependencyTemplates.set(
			HarmonyCompatibilityDependency,
			new HarmonyCompatibilityDependencyConcatenatedTemplate(
				dependencyTemplates.get(HarmonyCompatibilityDependency),
				this.rootModule,
				moduleToInfoMap
			)
		);
		innerDependencyTemplates.set(
			"hash",
			innerDependencyTemplates.get("hash") + this.rootModule.identifier()
		);

		// Generate source code and analyse scopes
		// Prepare a ReplaceSource for the final source
		for (const info of modulesWithInfo) {
			if (info.type === "concatenated") {
				const m = info.module;
				const source = m.source(innerDependencyTemplates, runtimeTemplate);
				const code = source.source();
				let ast;
				try {
					ast = Parser.parse(code, {
						sourceType: "module"
					});
				} catch (err) {
					if (
						err.loc &&
						typeof err.loc === "object" &&
						typeof err.loc.line === "number"
					) {
						const lineNumber = err.loc.line;
						const lines = code.split("\n");
						err.message +=
							"\n| " +
							lines
								.slice(Math.max(0, lineNumber - 3), lineNumber + 2)
								.join("\n| ");
					}
					throw err;
				}
				const scopeManager = eslintScope.analyze(ast, {
					ecmaVersion: 6,
					sourceType: "module",
					optimistic: true,
					ignoreEval: true,
					impliedStrict: true
				});
				const globalScope = scopeManager.acquire(ast);
				const moduleScope = globalScope.childScopes[0];
				const resultSource = new ReplaceSource(source);
				info.ast = ast;
				info.internalSource = source;
				info.source = resultSource;
				info.globalScope = globalScope;
				info.moduleScope = moduleScope;
			}
		}

		// List of all used names to avoid conflicts
		const allUsedNames = new Set([
			"__WEBPACK_MODULE_DEFAULT_EXPORT__", // avoid using this internal name

			"abstract",
			"arguments",
			"async",
			"await",
			"boolean",
			"break",
			"byte",
			"case",
			"catch",
			"char",
			"class",
			"const",
			"continue",
			"debugger",
			"default",
			"delete",
			"do",
			"double",
			"else",
			"enum",
			"eval",
			"export",
			"extends",
			"false",
			"final",
			"finally",
			"float",
			"for",
			"function",
			"goto",
			"if",
			"implements",
			"import",
			"in",
			"instanceof",
			"int",
			"interface",
			"let",
			"long",
			"native",
			"new",
			"null",
			"package",
			"private",
			"protected",
			"public",
			"return",
			"short",
			"static",
			"super",
			"switch",
			"synchronized",
			"this",
			"throw",
			"throws",
			"transient",
			"true",
			"try",
			"typeof",
			"var",
			"void",
			"volatile",
			"while",
			"with",
			"yield",

			"module",
			"__dirname",
			"__filename",
			"exports",

			"Array",
			"Date",
			"eval",
			"function",
			"hasOwnProperty",
			"Infinity",
			"isFinite",
			"isNaN",
			"isPrototypeOf",
			"length",
			"Math",
			"NaN",
			"name",
			"Number",
			"Object",
			"prototype",
			"String",
			"toString",
			"undefined",
			"valueOf",

			"alert",
			"all",
			"anchor",
			"anchors",
			"area",
			"assign",
			"blur",
			"button",
			"checkbox",
			"clearInterval",
			"clearTimeout",
			"clientInformation",
			"close",
			"closed",
			"confirm",
			"constructor",
			"crypto",
			"decodeURI",
			"decodeURIComponent",
			"defaultStatus",
			"document",
			"element",
			"elements",
			"embed",
			"embeds",
			"encodeURI",
			"encodeURIComponent",
			"escape",
			"event",
			"fileUpload",
			"focus",
			"form",
			"forms",
			"frame",
			"innerHeight",
			"innerWidth",
			"layer",
			"layers",
			"link",
			"location",
			"mimeTypes",
			"navigate",
			"navigator",
			"frames",
			"frameRate",
			"hidden",
			"history",
			"image",
			"images",
			"offscreenBuffering",
			"open",
			"opener",
			"option",
			"outerHeight",
			"outerWidth",
			"packages",
			"pageXOffset",
			"pageYOffset",
			"parent",
			"parseFloat",
			"parseInt",
			"password",
			"pkcs11",
			"plugin",
			"prompt",
			"propertyIsEnum",
			"radio",
			"reset",
			"screenX",
			"screenY",
			"scroll",
			"secure",
			"select",
			"self",
			"setInterval",
			"setTimeout",
			"status",
			"submit",
			"taint",
			"text",
			"textarea",
			"top",
			"unescape",
			"untaint",
			"window",

			"onblur",
			"onclick",
			"onerror",
			"onfocus",
			"onkeydown",
			"onkeypress",
			"onkeyup",
			"onmouseover",
			"onload",
			"onmouseup",
			"onmousedown",
			"onsubmit"
		]);

		// Set of already checked scopes
		const alreadyCheckedScopes = new Set();

		// get all global names
		for (const info of modulesWithInfo) {
			const superClassExpressions = [];

			// ignore symbols from moduleScope
			if (info.moduleScope) {
				alreadyCheckedScopes.add(info.moduleScope);

				// The super class expression in class scopes behaves weird
				// We store ranges of all super class expressions to make
				// renaming to work correctly
				for (const childScope of info.moduleScope.childScopes) {
					if (childScope.type !== "class") continue;
					if (!childScope.block.superClass) continue;
					superClassExpressions.push({
						range: childScope.block.superClass.range,
						variables: childScope.variables
					});
				}
			}

			// add global symbols
			if (info.globalScope) {
				for (const reference of info.globalScope.through) {
					const name = reference.identifier.name;
					if (
						/^__WEBPACK_MODULE_REFERENCE__\d+_([\da-f]+|ns)(_call)?(_strict)?__$/.test(
							name
						)
					) {
						for (const expr of superClassExpressions) {
							if (
								expr.range[0] <= reference.identifier.range[0] &&
								expr.range[1] >= reference.identifier.range[1]
							) {
								for (const variable of expr.variables) {
									allUsedNames.add(variable.name);
								}
							}
						}
						addScopeSymbols1(
							reference.from,
							allUsedNames,
							alreadyCheckedScopes
						);
					} else {
						allUsedNames.add(name);
					}
				}
			}
		}

		// generate names for symbols
		for (const info of modulesWithInfo) {
			switch (info.type) {
				case "concatenated": {
					const namespaceObjectName = this.findNewName(
						"namespaceObject",
						allUsedNames,
						null,
						info.module.readableIdentifier(requestShortener)
					);
					allUsedNames.add(namespaceObjectName);
					info.internalNames.set(namespaceObjectName, namespaceObjectName);
					info.exportMap.set(true, namespaceObjectName);
					for (const variable of info.moduleScope.variables) {
						const name = variable.name;
						if (allUsedNames.has(name)) {
							const references = getAllReferences(variable);
							const symbolsInReferences = new Set();
							const alreadyCheckedInnerScopes = new Set();
							for (const ref of references) {
								addScopeSymbols2(
									ref.from,
									symbolsInReferences,
									alreadyCheckedInnerScopes,
									alreadyCheckedScopes
								);
							}
							const newName = this.findNewName(
								name,
								allUsedNames,
								symbolsInReferences,
								info.module.readableIdentifier(requestShortener)
							);
							allUsedNames.add(newName);
							info.internalNames.set(name, newName);
							const source = info.source;
							const allIdentifiers = new Set(
								references.map(r => r.identifier).concat(variable.identifiers)
							);
							for (const identifier of allIdentifiers) {
								const r = identifier.range;
								const path = getPathInAst(info.ast, identifier);
								if (
									path &&
									path.length > 1 &&
									path[1].type === "Property" &&
									path[1].shorthand
								) {
									source.insert(r[1], `: ${newName}`);
								} else {
									source.replace(r[0], r[1] - 1, newName);
								}
							}
						} else {
							allUsedNames.add(name);
							info.internalNames.set(name, name);
						}
					}
					break;
				}
				case "external": {
					const externalName = this.findNewName(
						"",
						allUsedNames,
						null,
						info.module.readableIdentifier(requestShortener)
					);
					allUsedNames.add(externalName);
					info.name = externalName;
					if (
						info.module.buildMeta.exportsType === "named" ||
						!info.module.buildMeta.exportsType
					) {
						const externalNameInterop = this.findNewName(
							"namespaceObject",
							allUsedNames,
							null,
							info.module.readableIdentifier(requestShortener)
						);
						allUsedNames.add(externalNameInterop);
						info.interopNamespaceObjectName = externalNameInterop;
					}
					if (!info.module.buildMeta.exportsType) {
						const externalNameInterop = this.findNewName(
							"default",
							allUsedNames,
							null,
							info.module.readableIdentifier(requestShortener)
						);
						allUsedNames.add(externalNameInterop);
						info.interopDefaultAccessName = externalNameInterop;
					}
					break;
				}
			}
		}

		// Find and replace referenced to modules
		for (const info of modulesWithInfo) {
			if (info.type === "concatenated") {
				for (const reference of info.globalScope.through) {
					const name = reference.identifier.name;
					const match = /^__WEBPACK_MODULE_REFERENCE__(\d+)_([\da-f]+|ns)(_call)?(_strict)?__$/.exec(
						name
					);
					if (match) {
						const referencedModule = modulesWithInfo[+match[1]];
						let exportName;
						if (match[2] === "ns") {
							exportName = true;
						} else {
							const exportData = match[2];
							exportName = Buffer.from(exportData, "hex").toString("utf-8");
						}
						const asCall = !!match[3];
						const strictHarmonyModule = !!match[4];
						const finalName = getFinalName(
							referencedModule,
							exportName,
							moduleToInfoMap,
							requestShortener,
							asCall,
							strictHarmonyModule
						);
						const r = reference.identifier.range;
						const source = info.source;
						source.replace(r[0], r[1] - 1, finalName);
					}
				}
			}
		}

		const result = new ConcatSource();

		// add harmony compatibility flag (must be first because of possible circular dependencies)
		const usedExports = this.rootModule.usedExports;
		if (usedExports === true) {
			result.add(
				runtimeTemplate.defineEsModuleFlagStatement({
					exportsArgument: this.exportsArgument
				})
			);
		}

		// define required namespace objects (must be before evaluation modules)
		for (const info of modulesWithInfo) {
			if (info.namespaceObjectSource) {
				result.add(info.namespaceObjectSource);
			}
		}

		// evaluate modules in order
		for (const info of modulesWithInfo) {
			switch (info.type) {
				case "concatenated":
					result.add(
						`\n// CONCATENATED MODULE: ${info.module.readableIdentifier(
							requestShortener
						)}\n`
					);
					result.add(info.source);
					break;
				case "external":
					result.add(
						`\n// EXTERNAL MODULE: ${info.module.readableIdentifier(
							requestShortener
						)}\n`
					);
					result.add(
						`var ${info.name} = __webpack_require__(${JSON.stringify(
							info.module.id
						)});\n`
					);
					if (info.interopNamespaceObjectUsed) {
						if (info.module.buildMeta.exportsType === "named") {
							result.add(
								`var ${
									info.interopNamespaceObjectName
								} = /*#__PURE__*/Object.assign({ /* fake namespace object */ }, ${
									info.name
								}, { "default": ${info.name} });\n`
							);
						} else if (!info.module.buildMeta.exportsType) {
							result.add(
								`var ${
									info.interopNamespaceObjectName
								} = /*#__PURE__*/{ /* fake namespace object */ "default": ${
									info.name
								} };\n`
							);
						}
					}
					if (info.interopDefaultAccessUsed) {
						result.add(
							`var ${
								info.interopDefaultAccessName
							} = /*#__PURE__*/__webpack_require__.n(${info.name});\n`
						);
					}
					break;
				default:
					throw new Error(`Unsupported concatenation entry type ${info.type}`);
			}
		}

		return result;
	}

	findNewName(oldName, usedNamed1, usedNamed2, extraInfo) {
		let name = oldName;

		if (name === "__WEBPACK_MODULE_DEFAULT_EXPORT__") name = "";

		// Remove uncool stuff
		extraInfo = extraInfo.replace(
			/\.+\/|(\/index)?\.([a-zA-Z0-9]{1,4})($|\s|\?)|\s*\+\s*\d+\s*modules/g,
			""
		);

		const splittedInfo = extraInfo.split("/");
		while (splittedInfo.length) {
			name = splittedInfo.pop() + (name ? "_" + name : "");
			const nameIdent = Template.toIdentifier(name);
			if (
				!usedNamed1.has(nameIdent) &&
				(!usedNamed2 || !usedNamed2.has(nameIdent))
			)
				return nameIdent;
		}

		let i = 0;
		let nameWithNumber = Template.toIdentifier(`${name}_${i}`);
		while (
			usedNamed1.has(nameWithNumber) ||
			(usedNamed2 && usedNamed2.has(nameWithNumber))
		) {
			i++;
			nameWithNumber = Template.toIdentifier(`${name}_${i}`);
		}
		return nameWithNumber;
	}

	updateHash(hash) {
		for (const info of this._orderedConcatenationList) {
			switch (info.type) {
				case "concatenated":
					info.module.updateHash(hash);
					break;
				case "external":
					hash.update(`${info.module.id}`);
					break;
			}
		}
		super.updateHash(hash);
	}
}

class HarmonyImportSpecifierDependencyConcatenatedTemplate {
	constructor(originalTemplate, modulesMap) {
		this.originalTemplate = originalTemplate;
		this.modulesMap = modulesMap;
	}

	getHarmonyInitOrder(dep) {
		const module = dep.module;
		const info = this.modulesMap.get(module);
		if (!info) {
			return this.originalTemplate.getHarmonyInitOrder(dep);
		}
		return NaN;
	}

	harmonyInit(dep, source, runtimeTemplate, dependencyTemplates) {
		const module = dep.module;
		const info = this.modulesMap.get(module);
		if (!info) {
			this.originalTemplate.harmonyInit(
				dep,
				source,
				runtimeTemplate,
				dependencyTemplates
			);
			return;
		}
	}

	apply(dep, source, runtime, dependencyTemplates) {
		const module = dep.module;
		const info = this.modulesMap.get(module);
		if (!info) {
			this.originalTemplate.apply(dep, source, runtime, dependencyTemplates);
			return;
		}
		let content;
		const callFlag = dep.call ? "_call" : "";
		const strictFlag = dep.originModule.buildMeta.strictHarmonyModule
			? "_strict"
			: "";
		if (dep.id === null) {
			content = `__WEBPACK_MODULE_REFERENCE__${info.index}_ns${strictFlag}__`;
		} else if (dep.namespaceObjectAsContext) {
			content = `__WEBPACK_MODULE_REFERENCE__${
				info.index
			}_ns${strictFlag}__[${JSON.stringify(dep.id)}]`;
		} else {
			const exportData = Buffer.from(dep.id, "utf-8").toString("hex");
			content = `__WEBPACK_MODULE_REFERENCE__${
				info.index
			}_${exportData}${callFlag}${strictFlag}__`;
		}
		if (dep.shorthand) {
			content = dep.name + ": " + content;
		}
		source.replace(dep.range[0], dep.range[1] - 1, content);
	}
}

class HarmonyImportSideEffectDependencyConcatenatedTemplate {
	constructor(originalTemplate, modulesMap) {
		this.originalTemplate = originalTemplate;
		this.modulesMap = modulesMap;
	}

	getHarmonyInitOrder(dep) {
		const module = dep.module;
		const info = this.modulesMap.get(module);
		if (!info) {
			return this.originalTemplate.getHarmonyInitOrder(dep);
		}
		return NaN;
	}

	harmonyInit(dep, source, runtime, dependencyTemplates) {
		const module = dep.module;
		const info = this.modulesMap.get(module);
		if (!info) {
			this.originalTemplate.harmonyInit(
				dep,
				source,
				runtime,
				dependencyTemplates
			);
			return;
		}
	}

	apply(dep, source, runtime, dependencyTemplates) {
		const module = dep.module;
		const info = this.modulesMap.get(module);
		if (!info) {
			this.originalTemplate.apply(dep, source, runtime, dependencyTemplates);
			return;
		}
	}
}

class HarmonyExportSpecifierDependencyConcatenatedTemplate {
	constructor(originalTemplate, rootModule) {
		this.originalTemplate = originalTemplate;
		this.rootModule = rootModule;
	}

	getHarmonyInitOrder(dep) {
		if (dep.originModule === this.rootModule) {
			return this.originalTemplate.getHarmonyInitOrder(dep);
		}
		return NaN;
	}

	harmonyInit(dep, source, runtime, dependencyTemplates) {
		if (dep.originModule === this.rootModule) {
			this.originalTemplate.harmonyInit(
				dep,
				source,
				runtime,
				dependencyTemplates
			);
			return;
		}
	}

	apply(dep, source, runtime, dependencyTemplates) {
		if (dep.originModule === this.rootModule) {
			this.originalTemplate.apply(dep, source, runtime, dependencyTemplates);
		}
	}
}

class HarmonyExportExpressionDependencyConcatenatedTemplate {
	constructor(originalTemplate, rootModule) {
		this.originalTemplate = originalTemplate;
		this.rootModule = rootModule;
	}

	apply(dep, source, runtime, dependencyTemplates) {
		let content =
			"/* harmony default export */ var __WEBPACK_MODULE_DEFAULT_EXPORT__ = ";
		if (dep.originModule === this.rootModule) {
			const used = dep.originModule.isUsed("default");
			const exportsName = dep.originModule.exportsArgument;
			if (used) content += `${exportsName}[${JSON.stringify(used)}] = `;
		}

		if (dep.range) {
			source.replace(dep.rangeStatement[0], dep.range[0] - 1, content + "(");
			source.replace(dep.range[1], dep.rangeStatement[1] - 1, ");");
			return;
		}

		source.replace(dep.rangeStatement[0], dep.rangeStatement[1] - 1, content);
	}
}

class HarmonyExportImportedSpecifierDependencyConcatenatedTemplate {
	constructor(originalTemplate, rootModule, modulesMap) {
		this.originalTemplate = originalTemplate;
		this.rootModule = rootModule;
		this.modulesMap = modulesMap;
	}

	getExports(dep) {
		const importModule = dep.module;
		if (dep.id) {
			// export { named } from "module"
			return [
				{
					name: dep.name,
					id: dep.id,
					module: importModule
				}
			];
		}
		if (dep.name) {
			// export * as abc from "module"
			return [
				{
					name: dep.name,
					id: true,
					module: importModule
				}
			];
		}
		// export * from "module"
		return importModule.buildMeta.providedExports
			.filter(exp => exp !== "default" && !dep.activeExports.has(exp))
			.map(exp => {
				return {
					name: exp,
					id: exp,
					module: importModule
				};
			});
	}

	getHarmonyInitOrder(dep) {
		const module = dep.module;
		const info = this.modulesMap.get(module);
		if (!info) {
			return this.originalTemplate.getHarmonyInitOrder(dep);
		}
		return NaN;
	}

	harmonyInit(dep, source, runtime, dependencyTemplates) {
		const module = dep.module;
		const info = this.modulesMap.get(module);
		if (!info) {
			this.originalTemplate.harmonyInit(
				dep,
				source,
				runtime,
				dependencyTemplates
			);
			return;
		}
	}

	apply(dep, source, runtime, dependencyTemplates) {
		if (dep.originModule === this.rootModule) {
			if (this.modulesMap.get(dep.module)) {
				const exportDefs = this.getExports(dep);
				for (const def of exportDefs) {
					const info = this.modulesMap.get(def.module);
					const used = dep.originModule.isUsed(def.name);
					if (!used) {
						source.insert(
							-1,
							`/* unused concated harmony import ${dep.name} */\n`
						);
					}
					let finalName;
					const strictFlag = dep.originModule.buildMeta.strictHarmonyModule
						? "_strict"
						: "";
					if (def.id === true) {
						finalName = `__WEBPACK_MODULE_REFERENCE__${
							info.index
						}_ns${strictFlag}__`;
					} else {
						const exportData = Buffer.from(def.id, "utf-8").toString("hex");
						finalName = `__WEBPACK_MODULE_REFERENCE__${
							info.index
						}_${exportData}${strictFlag}__`;
					}
					const exportsName = this.rootModule.exportsArgument;
					const content = `/* concated harmony reexport */__webpack_require__.d(${exportsName}, ${JSON.stringify(
						used
					)}, function() { return ${finalName}; });\n`;
					source.insert(-1, content);
				}
			} else {
				this.originalTemplate.apply(dep, source, runtime, dependencyTemplates);
			}
		}
	}
}

class HarmonyCompatibilityDependencyConcatenatedTemplate {
	constructor(originalTemplate, rootModule, modulesMap) {
		this.originalTemplate = originalTemplate;
		this.rootModule = rootModule;
		this.modulesMap = modulesMap;
	}

	apply(dep, source, runtime, dependencyTemplates) {
		// do nothing
	}
}

module.exports = ConcatenatedModule;<|MERGE_RESOLUTION|>--- conflicted
+++ resolved
@@ -171,11 +171,8 @@
 const addScopeSymbols1 = (s, nameSet, scopeSet) => {
 	let scope = s;
 	while (scope) {
-<<<<<<< HEAD
-=======
 		if (scopeSet.has(scope)) break;
 		scopeSet.add(scope);
->>>>>>> 55fb1da1
 		for (const variable of scope.variables) {
 			nameSet.add(variable.name);
 		}
@@ -192,7 +189,6 @@
 		for (const variable of scope.variables) {
 			nameSet.add(variable.name);
 		}
-		if (untilScope === scope) break;
 		scope = scope.upper;
 	}
 };
