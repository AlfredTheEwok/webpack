--- conflicted
+++ resolved
@@ -405,8 +405,6 @@
 }
 
 // TODO remove in webpack 5
-<<<<<<< HEAD
-=======
 Object.defineProperty(Chunk.prototype, "forEachModule", {
 	configurable: false,
 	value: util.deprecate(function(fn) {
@@ -422,17 +420,7 @@
 	}, "Chunk.mapModules: Use Array.from(chunk.modulesIterable, fn) instead")
 });
 
-Object.defineProperty(Chunk.prototype, "modules", {
-	configurable: false,
-	get: util.deprecate(function() {
-		return this._modules.getFromCache(getFrozenArray);
-	}, "Chunk.modules is deprecated. Use Chunk.getNumberOfModules/containsModule/modulesIterable instead."),
-	set: util.deprecate(function(value) {
-		this.setModules(value);
-	}, "Chunk.modules is deprecated. Use Chunk.addModule/removeModule instead.")
-});
-
->>>>>>> 7de03f29
+// TODO remove in webpack 5
 Object.defineProperty(Chunk.prototype, "chunks", {
 	configurable: false,
 	get() {
